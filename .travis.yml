language: python
sudo: true

before_install:
  - sudo wget https://github.com/jgm/pandoc/releases/download/2.7.3/pandoc-2.7.3-1-amd64.deb
  - sudo dpkg -i pandoc-2.7.3-1-amd64.deb
  - pandoc --version

install:
  - pip install tox
  - pip install coveralls

script:
  - tox -r

matrix:
    include:
        - python: 3.7
          env: TOXENV=style
          dist: xenial
          sudo: true

        - python: 3.7
          env: TOXENV=coverage
          dist: xenial
          sudo: true

        - python: 3.6
          env: TOXENV=py36
          dist: xenial
          sudo: true

        - python: 3.7
          env: TOXENV=py37
          dist: xenial
          sudo: true

        - python: 3.7
          env: TOXENV=docstyle
          dist: xenial
          sudo: true

        - python: 3.7
          env: TOXENV=docs
          dist: xenial
          sudo: true

after_success:
<<<<<<< HEAD
  - codecov
=======
  - coveralls
>>>>>>> 263b9ad3
<|MERGE_RESOLUTION|>--- conflicted
+++ resolved
@@ -46,8 +46,4 @@
           sudo: true
 
 after_success:
-<<<<<<< HEAD
-  - codecov
-=======
-  - coveralls
->>>>>>> 263b9ad3
+  - coveralls